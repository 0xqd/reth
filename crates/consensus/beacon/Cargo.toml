[package]
name = "reth-beacon-consensus"
version.workspace = true
edition.workspace = true
rust-version.workspace = true
license.workspace = true
homepage.workspace = true
repository.workspace = true

[lints]
workspace = true

[dependencies]
# reth
reth-ethereum-consensus.workspace = true
reth-blockchain-tree-api.workspace = true
reth-primitives.workspace = true
reth-stages-api.workspace = true
reth-errors.workspace = true
reth-db.workspace = true
reth-provider.workspace = true
reth-rpc-types.workspace = true
reth-tasks.workspace = true
reth-payload-builder.workspace = true
reth-payload-validator.workspace = true
reth-engine-primitives.workspace = true
reth-payload-primitives.workspace = true
reth-prune.workspace = true
reth-static-file.workspace = true
reth-tokio-util.workspace = true
<<<<<<< HEAD
=======
reth-engine-primitives.workspace = true
reth-network-p2p.workspace = true

>>>>>>> bab8aaa2

# async
tokio = { workspace = true, features = ["sync"] }
tokio-stream.workspace = true
futures.workspace = true

# metrics
reth-metrics.workspace = true
metrics.workspace = true

# misc
tracing.workspace = true
thiserror.workspace = true
schnellru.workspace = true

[dev-dependencies]
# reth
reth-payload-builder = { workspace = true, features = ["test-utils"] }
reth-primitives = { workspace = true, features = ["test-utils"] }
reth-consensus = { workspace = true, features = ["test-utils"] }
reth-stages = { workspace = true, features = ["test-utils"] }
reth-blockchain-tree = { workspace = true, features = ["test-utils"] }
reth-db = { workspace = true, features = ["test-utils"] }
reth-provider = { workspace = true, features = ["test-utils"] }
reth-evm = { workspace = true, features = ["test-utils"] }
reth-network-p2p = { workspace = true, features = ["test-utils"] }
reth-rpc-types-compat.workspace = true
reth-rpc.workspace = true
reth-tracing.workspace = true
reth-revm.workspace = true
reth-downloaders.workspace = true
reth-evm-ethereum.workspace = true
reth-ethereum-engine-primitives.workspace = true
reth-config.workspace = true
reth-testing-utils.workspace = true

assert_matches.workspace = true

[features]
optimism = [
    "reth-primitives/optimism",
    "reth-provider/optimism",
    "reth-blockchain-tree/optimism",
    "reth-ethereum-consensus/optimism",
    "reth-rpc/optimism"
]<|MERGE_RESOLUTION|>--- conflicted
+++ resolved
@@ -23,17 +23,13 @@
 reth-tasks.workspace = true
 reth-payload-builder.workspace = true
 reth-payload-validator.workspace = true
-reth-engine-primitives.workspace = true
 reth-payload-primitives.workspace = true
 reth-prune.workspace = true
 reth-static-file.workspace = true
 reth-tokio-util.workspace = true
-<<<<<<< HEAD
-=======
 reth-engine-primitives.workspace = true
 reth-network-p2p.workspace = true
 
->>>>>>> bab8aaa2
 
 # async
 tokio = { workspace = true, features = ["sync"] }
